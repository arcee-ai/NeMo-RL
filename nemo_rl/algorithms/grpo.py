# Copyright (c) 2025, NVIDIA CORPORATION.  All rights reserved.
#
# Licensed under the Apache License, Version 2.0 (the "License");
# you may not use this file except in compliance with the License.
# You may obtain a copy of the License at
#
#     http://www.apache.org/licenses/LICENSE-2.0
#
# Unless required by applicable law or agreed to in writing, software
# distributed under the License is distributed on an "AS IS" BASIS,
# WITHOUT WARRANTIES OR CONDITIONS OF ANY KIND, either express or implied.
# See the License for the specific language governing permissions and
# limitations under the License.
import os
import warnings
from contextlib import nullcontext
from pathlib import Path
from typing import Any, NotRequired, Optional, TypedDict, TypeVar, cast

import numpy as np
import ray
import torch
from torchdata.stateful_dataloader import StatefulDataLoader
from transformers.tokenization_utils_base import PreTrainedTokenizerBase

from nemo_rl.algorithms.interfaces import LossFunction
from nemo_rl.algorithms.loss_functions import (
    ClippedPGLossDataDict,
    ClippedPGLossFn,
)
from nemo_rl.algorithms.utils import calculate_baseline_and_std_per_prompt, set_seed
from nemo_rl.config import (
    CheckpointingConfig,
    ClippedPGLossConfig,
    ClusterConfig,
    DataConfig,
    GRPOConfig,
    GRPOLoggerConfig,
    GRPOMasterConfig as MasterConfig,
    PolicyConfig,
)
from nemo_rl.data.datasets import AllTaskProcessedDataset, rl_collate_fn
from nemo_rl.data.interfaces import (
    DatumSpec,
)
from nemo_rl.data.llm_message_utils import (
    batched_message_log_to_flat_message,
    get_keys_from_message_log,
)
from nemo_rl.distributed.batched_data_dict import BatchedDataDict
from nemo_rl.distributed.virtual_cluster import RayVirtualCluster
from nemo_rl.environments.interfaces import (
    EnvironmentInterface,
)
from nemo_rl.experience.rollouts import (
    run_async_multi_turn_rollout,
    run_multi_turn_rollout,
)
from nemo_rl.models.generation.interfaces import (
    GenerationInterface,
)
from nemo_rl.models.generation.vllm import VllmConfig, VllmGeneration
from nemo_rl.models.generation.vllm_http.config import HttpVllmConfig
from nemo_rl.models.generation.vllm_http.vllm_http_generation import VllmHttpGeneration
from nemo_rl.models.policy.interfaces import ColocatablePolicyInterface
from nemo_rl.models.policy.lm_policy import Policy
from nemo_rl.utils.checkpoint import CheckpointManager
from nemo_rl.utils.logger import (
    Logger,
    print_message_log_samples,
)
from nemo_rl.utils.nsys import maybe_gpu_profile_step
from nemo_rl.utils.timer import TimeoutChecker, Timer

from nemo_rl.experience.vf_rollouts import run_vf_rollouts

# ===============================================================================
# Configuration
# ===============================================================================
TokenizerType = TypeVar("TokenizerType", bound=PreTrainedTokenizerBase)


class GRPOSaveState(TypedDict):
    step: int
    val_reward: NotRequired[
        float
    ]  # Optional field - may not be present during training
    consumed_samples: int


def _default_grpo_save_state() -> GRPOSaveState:
    return {
        "step": 0,
        "val_reward": -99999999.0,
        "consumed_samples": 0,
    }


# ===============================================================================
# GRPO Trainer
# ===============================================================================



class GRPOTrainer:
    """Helper class that encapsulates GRPO setup and training routines."""

    def __init__(
        self,
        master_config: MasterConfig,
        tokenizer: TokenizerType,
        dataset: AllTaskProcessedDataset,
        val_dataset: Optional[AllTaskProcessedDataset] = None,
    ) -> None:
        self.master_config = master_config
        self.tokenizer = tokenizer

        policy_config = self.master_config["policy"]
        generation_config = policy_config["generation"]
        loss_config = self.master_config["loss_fn"]
        grpo_config = self.master_config["grpo"]
        data_config = self.master_config["data"]
        logger_config = self.master_config["logger"]
        cluster_config = self.master_config["cluster"]

        assert generation_config is not None, (
            "A generation config in the PolicyConfig is required for GRPO"
        )

        set_seed(grpo_config["seed"])

        logger = self._setup_logger(logger_config)

        checkpointer, grpo_save_state, last_checkpoint_path = self._setup_checkpointing(
            self.master_config["checkpointing"]
        )

        dataloader, val_dataloader = self._setup_dataloaders(
            dataset,
            val_dataset,
            data_config,
            grpo_config,
            last_checkpoint_path,
        )

        print("\n▶ Setting up compute cluster...")
        (
            train_cluster,
            inference_cluster,
            colocated_inference,
            inference_nodes,
            inference_gpus_per_node,
        ) = self._setup_clusters(generation_config, cluster_config)

        backend = generation_config["backend"]
        generation_config["model_name"] = policy_config["model_name"]

        policy_generation = self._initialize_generation_interface(
            backend, generation_config, inference_cluster, policy_config
        )

        if last_checkpoint_path:
            weights_path = Path(last_checkpoint_path) / "policy" / "weights"
            optimizer_path = Path(last_checkpoint_path) / "policy" / "optimizer"
        else:
            weights_path = None
            optimizer_path = None

        policy = self._initialize_policy(
            train_cluster,
            policy_config,
            self.tokenizer,
            weights_path,
            optimizer_path,
        )

        if not colocated_inference:
            self._initialize_collective_communication(
                policy,
                policy_generation,
                train_cluster,
                inference_cluster,
                inference_nodes,
                inference_gpus_per_node,
                backend,
            )

        state_dict_info = policy.prepare_refit_info()
        if policy_generation is not None:
            policy_generation.prepare_refit_info(state_dict_info)

        loss_fn = ClippedPGLossFn(loss_config)

        self.dataset = dataset
        self.val_dataset = val_dataset
        self.policy = policy
        self.policy_generation = policy_generation
        self.train_cluster = train_cluster
        self.inference_cluster = inference_cluster
        self.clusters = (train_cluster, inference_cluster)
        self.dataloader = dataloader
        self.val_dataloader = val_dataloader
        self.loss_fn = loss_fn
        self.logger = logger
        self.checkpointer = checkpointer
        self.grpo_save_state = grpo_save_state

    def _setup_logger(self, logger_config: GRPOLoggerConfig) -> Logger:
        logger = Logger(logger_config)
        logger.log_hyperparams(self.master_config)
        return logger

    def _setup_checkpointing(
        self, checkpoint_config: CheckpointingConfig
    ) -> tuple[CheckpointManager, GRPOSaveState, Optional[str]]:
        checkpointer = CheckpointManager(checkpoint_config)
        last_checkpoint_path = checkpointer.get_latest_checkpoint_path()
        grpo_save_state = cast(
            Optional[GRPOSaveState],
            checkpointer.load_training_info(last_checkpoint_path),
        )
        if grpo_save_state is None:
            grpo_save_state = _default_grpo_save_state()
        return checkpointer, grpo_save_state, last_checkpoint_path

    def _setup_dataloaders(
        self,
        dataset: AllTaskProcessedDataset,
        val_dataset: Optional[AllTaskProcessedDataset],
        data_config: DataConfig,
        grpo_config: GRPOConfig,
        last_checkpoint_path: Optional[str],
    ) -> tuple[StatefulDataLoader, Optional[StatefulDataLoader]]:
        dataloader = StatefulDataLoader(
            dataset,
            batch_size=grpo_config["num_prompts_per_step"],
            shuffle=data_config["shuffle"],
            collate_fn=rl_collate_fn,
            drop_last=True,
        )
        if last_checkpoint_path is not None:
            dataloader_state_dict = torch.load(
                os.path.join(last_checkpoint_path, "train_dataloader.pt")
            )
            dataloader.load_state_dict(dataloader_state_dict)

        print(f"  ✓ Training dataloader loaded with {len(dataset)} samples")

        val_dataloader: Optional[StatefulDataLoader] = None
        if grpo_config["val_period"] > 0 or grpo_config["val_at_start"]:
            assert val_dataset is not None, (
                "Validation dataset is required if validation is enabled"
            )
            val_dataloader = StatefulDataLoader(
                val_dataset,
                batch_size=grpo_config["val_batch_size"],
                shuffle=False,
                collate_fn=rl_collate_fn,
            )
            print(
                f"  ✓ Validation dataloader loaded with {len(val_dataset)} samples"
            )

        return dataloader, val_dataloader

    def _setup_clusters(
        self,
        generation_config: dict[str, Any],
        cluster_config: ClusterConfig,
    ) -> tuple[
        RayVirtualCluster,
        RayVirtualCluster,
        bool,
        int,
        int,
    ]:
        colocated_inference = generation_config["colocated"]["enabled"]

        if colocated_inference:
            cluster = RayVirtualCluster(
                name="grpo_policy_cluster",
                bundle_ct_per_node_list=[cluster_config["gpus_per_node"]]
                * cluster_config["num_nodes"],
                use_gpus=True,
                num_gpus_per_node=cluster_config["gpus_per_node"],
                max_colocated_worker_groups=1
                if generation_config["backend"] == "megatron"
                else 2,
            )
            print(
                f"  ✓ Ray cluster initialized with {cluster_config['num_nodes']} nodes"
            )
            return (
                cluster,
                cluster,
                True,
                cluster_config["num_nodes"],
                cluster_config["gpus_per_node"],
            )

        assert generation_config["backend"] != "megatron", (
            "Non-colocated inference is not supported for Megatron generation backends. "
            "Please use vLLM backend for generation."
        )

        train_gpus_per_node = cluster_config["gpus_per_node"]
        train_nodes = cluster_config["num_nodes"]

        inference_resources = generation_config["colocated"]["resources"]
        inference_gpus_per_node = inference_resources["gpus_per_node"]
        inference_nodes = inference_resources["num_nodes"]

        if cluster_config["num_nodes"] == 1:
            assert inference_gpus_per_node > 0, (
                "policy.generation.colocated.resources.gpus_per_node must be > 0 "
                "when cluster.num_nodes = 1 and inference is non-colocated, "
                f"but got {inference_gpus_per_node}."
            )
            assert inference_nodes is None or inference_nodes == 1, (
                "policy.generation.colocated.resources.num_nodes must be 1 or set to null "
                "when cluster.num_nodes = 1 and inference is non-colocated, "
                f"but got {inference_nodes}."
            )
            inference_nodes = 1
            train_gpus_per_node -= inference_gpus_per_node
        else:
            assert inference_nodes > 0, (
                "policy.generation.colocated.resources.num_nodes must be > 0 "
                "when cluster.num_nodes > 1 and inference is non-colocated, "
                f"but got {inference_nodes}."
            )
            assert (
                inference_gpus_per_node is None
                or inference_gpus_per_node == cluster_config["gpus_per_node"]
            ), (
                "policy.generation.colocated.resources.gpus_per_node must be equal to cluster.gpus_per_node or set to null "
                "when cluster.num_nodes > 1 and inference is non-colocated, "
                f"but got {inference_gpus_per_node}."
            )
            inference_gpus_per_node = cluster_config["gpus_per_node"]
            train_nodes -= inference_nodes

        train_cluster = RayVirtualCluster(
            name="grpo_train_cluster",
            bundle_ct_per_node_list=[train_gpus_per_node] * train_nodes,
            use_gpus=True,
            num_gpus_per_node=train_gpus_per_node,
            max_colocated_worker_groups=1,
        )
        print(
            f"  ✓ Ray train cluster initialized with {train_nodes} nodes with {train_gpus_per_node} GPUs per node"
        )

        inference_cluster = RayVirtualCluster(
            name="grpo_inference_cluster",
            bundle_ct_per_node_list=[inference_gpus_per_node] * inference_nodes,
            use_gpus=True,
            num_gpus_per_node=inference_gpus_per_node,
            max_colocated_worker_groups=1,
        )
        print(
            f"  ✓ Ray inference cluster initialized with {inference_nodes} nodes with {inference_gpus_per_node} GPUs per node"
        )

        return (
            train_cluster,
            inference_cluster,
            False,
            inference_nodes,
            inference_gpus_per_node,
        )

    def _initialize_generation_interface(
        self,
        backend: str,
        generation_config: dict[str, Any],
        inference_cluster: RayVirtualCluster,
        policy_config: PolicyConfig,
    ) -> Optional[GenerationInterface]:
        if backend == "megatron":
            print(
                f"  ✓ Using {backend} backend for generation with {policy_config['model_name']}"
            )
            return None
        if backend == "vllm":
            generation_config = cast(VllmConfig, generation_config)
            policy_generation = VllmGeneration(
                cluster=inference_cluster, config=generation_config
            )
            policy_generation.finish_generation()
            print(
                f"  ✓ Using vLLM backend for generation with {policy_config['model_name']}"
            )
            return policy_generation
        if backend == "vllm_http":
            generation_config = cast(HttpVllmConfig, generation_config)
            policy_generation = VllmHttpGeneration(
                cluster=inference_cluster, config=generation_config
            )
            policy_generation.finish_generation()
            print(
                f"  ✓ Using vLLM-over-HTTP backend for generation with {policy_config['model_name']}"
            )
            return policy_generation
        raise ValueError(f"Unsupported generation backend: {backend}")

    def _initialize_policy(
        self,
        train_cluster: RayVirtualCluster,
        policy_config: PolicyConfig,
        tokenizer: TokenizerType,
        weights_path: Optional[Path],
        optimizer_path: Optional[Path],
    ) -> ColocatablePolicyInterface:
        return Policy(
            cluster=train_cluster,
            config=policy_config,
            tokenizer=tokenizer,
            weights_path=weights_path,
            optimizer_path=optimizer_path,
            init_optimizer=True,
        )

    def _initialize_collective_communication(
        self,
        policy: ColocatablePolicyInterface,
        policy_generation: Optional[GenerationInterface],
        train_cluster: RayVirtualCluster,
        inference_cluster: RayVirtualCluster,
        inference_nodes: int,
        inference_gpus_per_node: int,
        backend: str,
    ) -> None:
        assert policy_generation is not None, (
            "policy_generation should not be None when collective communication is required"
        )
        ip, port = train_cluster.get_master_address_and_port()
        world_size = inference_nodes * inference_gpus_per_node + 1
        if backend == "vllm_http":
            world_size = (
                policy_generation.tp_size
                * policy_generation.dp_size
                * policy_generation.pp_size
                + 1
            )
        print(
            f"Using ip: {ip}, port: {port} for collective communication (world_size: {world_size})"
        )
        futures_train = policy.init_collective(ip, port, world_size)
        futures_inference = policy_generation.init_collective(ip, port, world_size)

        print(
            f"Waiting for {len(futures_train)} training workers to init communication..."
        )
        self._wait_on_futures(futures_train)
        print(
            f"Waiting for {len(futures_inference)} inference workers to init communication..."
        )
        self._wait_on_futures(futures_inference)
        print("All workers initialized collective communication!")

    # ------------------------------------------------------------------
    # Training
    # ------------------------------------------------------------------
    def train(
        self,
        policy: Optional[ColocatablePolicyInterface] = None,
        policy_generation: Optional[GenerationInterface] = None,
        dataloader: Optional[StatefulDataLoader] = None,
        val_dataloader: Optional[StatefulDataLoader] = None,
        loss_fn: Optional[LossFunction] = None,
        task_to_env: Optional[dict[str, EnvironmentInterface]] = None,
        val_task_to_env: Optional[dict[str, EnvironmentInterface]] = None,
        logger: Optional[Logger] = None,
        checkpointer: Optional[CheckpointManager] = None,
        grpo_save_state: Optional[GRPOSaveState] = None,
    ) -> None:
        task_to_env = task_to_env or self.task_to_env
        if task_to_env is None:
            raise ValueError(
                "task_to_env must be provided either during train() or set previously."
            )

        policy = policy or self.policy
        if policy is None:
            raise ValueError(
                "Policy must be provided either via setup() or by passing it to train()."
            )

        policy_generation = policy_generation or self.policy_generation
        dataloader = dataloader or self.dataloader
        loss_fn = loss_fn or self.loss_fn
        logger = logger or self.logger
        checkpointer = checkpointer or self.checkpointer
        grpo_save_state = grpo_save_state or self.grpo_save_state

        if dataloader is None:
            raise ValueError(
                "Dataloader must be available from setup() or passed to train()."
            )
        if loss_fn is None:
            raise ValueError(
                "Loss function must be available from setup() or passed to train()."
            )
        if logger is None:
            raise ValueError(
                "Logger must be available from setup() or passed to train()."
            )
        if checkpointer is None:
            raise ValueError(
                "CheckpointManager must be available from setup() or passed to train()."
            )
        if grpo_save_state is None:
            raise ValueError(
                "GRPO save state must be available from setup() or passed to train()."
            )

        if val_dataloader is None:
            val_dataloader = self.val_dataloader
        if val_task_to_env is None:
            val_task_to_env = self.val_task_to_env

        self.task_to_env = task_to_env
        self.val_task_to_env = val_task_to_env

        timer = Timer()
        timeout = TimeoutChecker(
            timeout=self.master_config["checkpointing"]["checkpoint_must_save_by"],
            fit_last_save_time=True,
        )
        timeout.start_iterations()

        need_refit = True
        if policy_generation is None:
            policy_generation = policy  # type: ignore[assignment]
            need_refit = False
        policy_generation_stale = True
        assert policy_generation is not None

        self.policy = policy
        self.policy_generation = policy_generation
        self.dataloader = dataloader
        self.val_dataloader = val_dataloader
        self.loss_fn = loss_fn
        self.logger = logger
        self.checkpointer = checkpointer
        self.grpo_save_state = grpo_save_state

        step = grpo_save_state["step"]
        consumed_samples = grpo_save_state["consumed_samples"]
        val_period = self.master_config["grpo"]["val_period"]
        val_at_start = self.master_config["grpo"]["val_at_start"]
        colocated_inference = self.master_config["policy"]["generation"]["colocated"][
            "enabled"
        ]
        max_rollout_turns = self.master_config["grpo"].get("max_rollout_turns", 999999)

        if val_at_start and step == 0:
            policy_generation_stale = self._run_initial_validation(
                policy,
                policy_generation,
                val_dataloader,
                val_task_to_env,
                logger,
                need_refit,
                policy_generation_stale,
                colocated_inference,
            )

        max_steps = min(len(dataloader), self.master_config["grpo"]["max_num_steps"])

        for batch in dataloader:
            self._prepare_step_banner(step, max_steps)
            maybe_gpu_profile_step(policy, step + 1)
            if policy != policy_generation:
                maybe_gpu_profile_step(policy_generation, step + 1)

            val_metrics: Optional[dict[str, Any]] = None
            validation_timings: Optional[dict[str, Any]] = None

            with timer.time("total_step_time"):
                print("▶ Preparing batch...")
                repeated_batch, input_ids = self._prepare_batch(batch, timer)

                print(
                    f"▶ Generating responses for batch of size {repeated_batch.size}..."
                )
                (
                    repeated_batch,
                    rollout_metrics,
                    policy_generation_stale,
                ) = self._run_rollouts(
                    policy,
                    policy_generation,
                    repeated_batch,
                    timer,
                    task_to_env,
                    need_refit,
                    policy_generation_stale,
                    colocated_inference,
                    max_rollout_turns,
                )

                print("▶ Processing rewards...")
                rewards, advantages = self._compute_rewards_and_advantages(
                    repeated_batch, input_ids, timer
                )

                (
                    flat_messages,
                    input_lengths,
                ) = self._annotate_message_logs(repeated_batch, advantages, timer)

                train_data = self._build_train_data(
                    flat_messages, input_lengths, repeated_batch
                )

                print("▶ Preparing for logprob inference...")
                self._prepare_for_logprob_inference(policy, timer)

                print("▶ Computing logprobs...")
                self._compute_logprobs(policy, train_data, timer)

                print("▶ Preparing for training...")
                policy_generation_stale = True
                self._prepare_for_training(policy, timer)

                print("▶ Training policy...")
                train_results = self._train_policy(policy, train_data, loss_fn, timer)

                is_last_step = step + 1 == max_steps

                (
                    val_metrics,
                    validation_timings,
                    policy_generation_stale,
                ) = self._run_validation_step(
                    policy,
                    policy_generation,
                    val_dataloader,
                    val_task_to_env,
                    step,
                    val_period,
                    need_refit,
                    policy_generation_stale,
                    colocated_inference,
                    logger,
                )

                consumed_samples += self.master_config["grpo"]["num_prompts_per_step"]
                timeout.mark_iteration()

                should_save_by_step = (
                    is_last_step
                    or (step + 1)
                    % self.master_config["checkpointing"]["save_period"]
                    == 0
                )
                should_save_by_timeout = timeout.check_save()

                self._save_checkpoint(
                    policy,
                    dataloader,
                    checkpointer,
                    grpo_save_state,
                    step,
                    val_metrics,
                    consumed_samples,
                    should_save_by_step,
                    should_save_by_timeout,
                    timer,
                )

            self._log_training_step(
                step,
                repeated_batch,
                flat_messages,
                rewards,
                train_data,
                input_lengths,
                train_results,
                rollout_metrics,
                timer,
                logger,
            )

            timer.reset()
            step += 1
            if step >= self.master_config["grpo"]["max_num_steps"]:
                break

    def _run_initial_validation(
        self,
        policy: ColocatablePolicyInterface,
        policy_generation: GenerationInterface,
        val_dataloader: Optional[StatefulDataLoader],
        val_task_to_env: Optional[dict[str, EnvironmentInterface]],
        logger: Logger,
        need_refit: bool,
        policy_generation_stale: bool,
        colocated_inference: bool,
    ) -> bool:
        print("\n🔍 Running initial validation...")
        if need_refit and policy_generation_stale:
            self._refit_policy_generation(policy, policy_generation, colocated_inference)
            policy_generation_stale = False
        else:
            policy_generation.prepare_for_generation()
        val_metrics, validation_timings = self._validate(
            policy_generation,
            val_dataloader,
            val_task_to_env,
            step=0,
        )
        policy_generation.finish_generation()
        logger.log_metrics(val_metrics, 0, prefix="validation")
        logger.log_metrics(validation_timings, 0, prefix="timing/validation")
        return policy_generation_stale

    def _prepare_step_banner(self, step: int, max_steps: int) -> None:
        print(f"\n{'=' * 25} Step {step + 1}/{max_steps} {'=' * 25}")

    def _prepare_batch(
        self,
        batch: BatchedDataDict[DatumSpec],
        timer: Timer,
    ) -> tuple[BatchedDataDict[DatumSpec], torch.Tensor]:
        with timer.time("data_processing"):
            repeated_batch = batch.repeat_interleave(
                self.master_config["grpo"]["num_generations_per_prompt"]
            )
            batched_flat, _ = batched_message_log_to_flat_message(
                repeated_batch["message_log"],
                pad_value_dict={"token_ids": self.tokenizer.pad_token_id},
            )
        return repeated_batch, batched_flat["token_ids"]

    def _run_rollouts(
        self,
        policy: ColocatablePolicyInterface,
        policy_generation: GenerationInterface,
        repeated_batch: BatchedDataDict[DatumSpec],
        timer: Timer,
        task_to_env: dict[str, EnvironmentInterface],
        need_refit: bool,
        policy_generation_stale: bool,
        colocated_inference: bool,
        max_rollout_turns: int,
    ) -> tuple[
        BatchedDataDict[DatumSpec],
        dict[str, Any],
        bool,
    ]:
        with timer.time("prepare_for_generation"):
            if need_refit and policy_generation_stale:
                self._refit_policy_generation(
                    policy, policy_generation, colocated_inference, timer=timer
                )
                policy_generation_stale = False
            else:
                policy_generation.prepare_for_generation()

        with timer.time("generation"):
            if "vf" in self.master_config["env"]:
                repeated_batch, rollout_metrics = run_vf_rollouts(
                    policy_generation=policy_generation,
                    input_batch=repeated_batch,
                    tokenizer=self.tokenizer,
<<<<<<< HEAD
                    vf_semaphore=self.master_config["env"]["vf"].get("generation_semaphore", None),
=======
>>>>>>> 8bee2f8d
                    max_seq_len=self.master_config["policy"][
                        "max_total_sequence_length"
                    ],
                    max_new_tokens=self.master_config["policy"]["generation"][
                        "max_new_tokens"
                    ],
                    task_to_env=task_to_env,
                    grpo_gids=repeated_batch["idx"],
                    greedy=False,
                )
            elif self._should_use_async_rollouts():
                repeated_batch, rollout_metrics = run_async_multi_turn_rollout(
                    policy_generation=policy_generation,
                    input_batch=repeated_batch,
                    tokenizer=self.tokenizer,
                    task_to_env=task_to_env,
                    max_seq_len=self.master_config["policy"][
                        "max_total_sequence_length"
                    ],
                    max_rollout_turns=max_rollout_turns,
                    greedy=False,
                )
            else:
                repeated_batch, rollout_metrics = run_multi_turn_rollout(
                    policy_generation=policy_generation,
                    input_batch=repeated_batch,
                    tokenizer=self.tokenizer,
                    task_to_env=task_to_env,
                    max_seq_len=self.master_config["policy"][
                        "max_total_sequence_length"
                    ],
                    max_rollout_turns=max_rollout_turns,
                    greedy=False,
                )
            policy_generation.finish_generation()

        return repeated_batch, rollout_metrics, policy_generation_stale

    def _compute_rewards_and_advantages(
        self,
        repeated_batch: BatchedDataDict[DatumSpec],
        input_ids: torch.Tensor,
        timer: Timer,
    ) -> tuple[torch.Tensor, torch.Tensor]:
        with timer.time("reward_calculation"):
            rewards = repeated_batch["total_reward"]
            print("▶ Computing advantages...")
            baseline, std = calculate_baseline_and_std_per_prompt(
                input_ids,
                rewards,
                torch.ones_like(rewards),
                leave_one_out_baseline=self.master_config["grpo"][
                    "use_leave_one_out_baseline"
                ],
            )
            advantages = (rewards - baseline).unsqueeze(-1)
            if self.master_config["grpo"]["normalize_rewards"]:
                zero_std_mask = std > 0
                advantages[zero_std_mask] = (
                    advantages[zero_std_mask]
                    / std.unsqueeze(-1)[zero_std_mask]
                )
        return rewards, advantages

    def _annotate_message_logs(
        self,
        repeated_batch: BatchedDataDict[DatumSpec],
        advantages: torch.Tensor,
        timer: Timer,
    ) -> tuple[dict[str, Any], torch.Tensor]:
        with timer.time("data_processing"):
            for i, message_log in enumerate(repeated_batch["message_log"]):
                for message in message_log:
                    if message["role"] == "assistant":
                        message["token_loss_mask"] = torch.ones_like(
                            message["token_ids"]
                        )
                    else:
                        message["token_loss_mask"] = torch.zeros_like(
                            message["token_ids"]
                        )
                    if "generation_logprobs" not in message:
                        message["generation_logprobs"] = torch.zeros_like(
                            message["token_ids"], dtype=torch.float32
                        )
                    message["advantages"] = advantages[i].expand(
                        message["token_ids"].shape
                    )

            flat_messages, input_lengths = batched_message_log_to_flat_message(
                repeated_batch["message_log"],
                pad_value_dict={"token_ids": self.tokenizer.pad_token_id},
                make_sequence_length_divisible_by=self.master_config["policy"][
                    "make_sequence_length_divisible_by"
                ],
            )
        return flat_messages, input_lengths

    def _build_train_data(
        self,
        flat_messages: dict[str, Any],
        input_lengths: torch.Tensor,
        repeated_batch: BatchedDataDict[DatumSpec],
    ) -> BatchedDataDict[ClippedPGLossDataDict]:
        train_data = BatchedDataDict[ClippedPGLossDataDict](
            {
                "input_ids": flat_messages["token_ids"],
                "input_lengths": input_lengths,
                "advantages": flat_messages["advantages"],
                "generation_logprobs": flat_messages["generation_logprobs"],
                "token_mask": flat_messages["token_loss_mask"],
                "sample_mask": repeated_batch["loss_multiplier"],
            }
        )
        train_data.to("cpu")
        return train_data

    def _prepare_for_logprob_inference(
        self, policy: ColocatablePolicyInterface, timer: Timer
    ) -> None:
        with timer.time("logprob_inference_prep"):
            policy.prepare_for_lp_inference()

    def _compute_logprobs(
        self,
        policy: ColocatablePolicyInterface,
        train_data: BatchedDataDict[ClippedPGLossDataDict],
        timer: Timer,
    ) -> None:
        with timer.time("policy_and_reference_logprobs"):
            fprop_logprobs = policy.get_logprobs(train_data)["logprobs"]
            reference_logprobs = policy.get_reference_policy_logprobs(train_data)[
                "reference_logprobs"
            ]
            train_data["prev_logprobs"] = fprop_logprobs
            train_data["reference_policy_logprobs"] = reference_logprobs

    def _prepare_for_training(
        self, policy: ColocatablePolicyInterface, timer: Timer
    ) -> None:
        with timer.time("training_prep"):
            policy.prepare_for_training()

    def _train_policy(
        self,
        policy: ColocatablePolicyInterface,
        train_data: BatchedDataDict[ClippedPGLossDataDict],
        loss_fn: LossFunction,
        timer: Timer,
    ) -> dict[str, Any]:
        with timer.time("policy_training"):
            return policy.train(train_data, loss_fn)

    def _run_validation_step(
        self,
        policy: ColocatablePolicyInterface,
        policy_generation: GenerationInterface,
        val_dataloader: Optional[StatefulDataLoader],
        val_task_to_env: Optional[dict[str, EnvironmentInterface]],
        step: int,
        val_period: int,
        need_refit: bool,
        policy_generation_stale: bool,
        colocated_inference: bool,
        logger: Logger,
    ) -> tuple[
        Optional[dict[str, Any]],
        Optional[dict[str, Any]],
        bool,
    ]:
        val_metrics: Optional[dict[str, Any]] = None
        validation_timings: Optional[dict[str, Any]] = None

        if val_period > 0 and (step + 1) % val_period == 0:
            if need_refit and policy_generation_stale:
                self._refit_policy_generation(
                    policy, policy_generation, colocated_inference
                )
                policy_generation_stale = False
            else:
                policy_generation.prepare_for_generation()

            val_metrics, validation_timings = self._validate(
                policy_generation,
                val_dataloader,
                val_task_to_env,
                step=step + 1,
            )
            policy_generation.finish_generation()
            logger.log_metrics(validation_timings, step + 1, prefix="timing/validation")
            logger.log_metrics(val_metrics, step + 1, prefix="validation")

        return val_metrics, validation_timings, policy_generation_stale

    def _save_checkpoint(
        self,
        policy: ColocatablePolicyInterface,
        dataloader: StatefulDataLoader,
        checkpointer: CheckpointManager,
        grpo_save_state: GRPOSaveState,
        step: int,
        val_metrics: Optional[dict[str, Any]],
        consumed_samples: int,
        should_save_by_step: bool,
        should_save_by_timeout: bool,
        timer: Timer,
    ) -> None:
        if not self.master_config["checkpointing"]["enabled"]:
            return
        if not (should_save_by_step or should_save_by_timeout):
            return

        policy.prepare_for_training()

        grpo_save_state["step"] = step + 1
        if val_metrics is not None:
            grpo_save_state["val_reward"] = val_metrics["accuracy"]
        elif "val_reward" in grpo_save_state:
            del grpo_save_state["val_reward"]
        grpo_save_state["consumed_samples"] = consumed_samples

        if self.master_config["checkpointing"]["metric_name"] is not None:
            metric_name = self.master_config["checkpointing"]["metric_name"]
            if metric_name not in grpo_save_state:
                warnings.warn(
                    f"You asked to save checkpoints based on {metric_name} but the metric is not found in the save state. "
                    "Saving most recent k checkpoints instead."
                )
                self.master_config["checkpointing"]["metric_name"] = None

        with timer.time("checkpointing"):
            print(f"Saving checkpoint for step {step + 1}...")
            checkpoint_path = checkpointer.init_tmp_checkpoint(
                step + 1, grpo_save_state, self.master_config
            )
            policy.save_checkpoint(
                weights_path=os.path.join(
                    checkpoint_path, "policy", "weights"
                ),
                optimizer_path=os.path.join(
                    checkpoint_path, "policy", "optimizer"
                ),
                tokenizer_path=os.path.join(
                    checkpoint_path, "policy", "tokenizer"
                ),
            )
            torch.save(
                dataloader.state_dict(),
                os.path.join(checkpoint_path, "train_dataloader.pt"),
            )
            checkpointer.finalize_checkpoint(checkpoint_path)

    def _log_training_step(
        self,
        step: int,
        repeated_batch: BatchedDataDict[DatumSpec],
        flat_messages: dict[str, Any],
        rewards: torch.Tensor,
        train_data: BatchedDataDict[ClippedPGLossDataDict],
        input_lengths: torch.Tensor,
        train_results: dict[str, Any],
        rollout_metrics: dict[str, Any],
        timer: Timer,
        logger: Logger,
    ) -> None:
        log_data = {"content": flat_messages["content"]}
        log_data["rewards"] = rewards.tolist()
        log_data["generation_logprobs"] = train_data["generation_logprobs"].tolist()
        log_data["prev_logprobs"] = train_data["prev_logprobs"].tolist()
        log_data["input_lengths"] = input_lengths.tolist()
        logger.log_batched_dict_as_jsonl(log_data, f"train_data_step{step}.jsonl")

        metrics = {
            "loss": train_results["loss"].numpy(),
            "reward": rewards.numpy(),
            "grad_norm": train_results["grad_norm"].numpy(),
            "mean_prompt_length": repeated_batch["length"].numpy(),
            "total_num_tokens": input_lengths.numpy(),
        }
        metrics.update(train_results["all_mb_metrics"])
        for key, value in list(metrics.items()):
            if key in {
                "lr",
                "wd",
                "reward",
                "global_valid_seqs",
                "global_valid_toks",
                "mean_prompt_length",
            }:
                metrics[key] = np.mean(value).item()
            else:
                metrics[key] = np.sum(value).item()
        metrics.update(rollout_metrics)

        timing_metrics: dict[str, float] = timer.get_timing_metrics(reduction_op="sum")  # type: ignore[assignment]
        if metrics.get("token_mult_prob_error", 0) > 1.05:
            logger.log_plot_token_mult_prob_error(
                {
                    "prompt_lengths": repeated_batch["length"],
                    "full_lengths": input_lengths,
                    "generation_logprobs": train_data["generation_logprobs"],
                    "prev_logprobs": train_data["prev_logprobs"],
                    "token_mask": train_data["token_mask"],
                    "sample_mask": train_data["sample_mask"],
                },
                step + 1,
                name="train/token_mult_prob_error_plot_sample",
            )

        print("\n📊 Training Results:")
        print(f"  • Loss: {metrics['loss']:.4f}")
        print(f"  • Avg Reward: {np.mean(rewards.numpy()):.4f}")
        print(
            f"  • Mean Generation Length: {rollout_metrics['mean_gen_tokens_per_sample']:.4f}"
        )
        if "total_flops" in train_results:
            total_tflops = (
                train_results["total_flops"]
                / timing_metrics["policy_training"]
                / 1e12
            )
            num_ranks = train_results["num_ranks"]
            print(
                f"  • Training FLOPS: {total_tflops:.2f} TFLOPS ({total_tflops / num_ranks:.2f} TFLOPS per rank)"
            )
            if "theoretical_tflops" in train_results:
                theoretical_tflops = train_results["theoretical_tflops"]
                print(
                    f"  • Training Model Floating Point Utilization: {100 * total_tflops / theoretical_tflops:.2f}%"
                )
                metrics["train_fp_utilization"] = (
                    total_tflops / theoretical_tflops
                )

        print("\n⏱️  Timing:")
        total_time = timing_metrics.get("total_step_time", 0)
        total_num_gpus = (
            self.master_config["cluster"]["num_nodes"]
            * self.master_config["cluster"]["gpus_per_node"]
        )
        metrics["tokens_per_sec_per_gpu"] = (
            metrics["total_num_tokens"] / total_time / total_num_gpus
            if total_time > 0
            else 0.0
        )
        print(f"  • Total step time: {total_time:.2f}s")
        for key, value in sorted(
            timing_metrics.items(), key=lambda item: item[1], reverse=True
        ):
            if key == "total_step_time":
                continue
            percent = (value / total_time * 100) if total_time > 0 else 0
            print(f"  • {key}: {value:.2f}s ({percent:.1f}%)")

        logger.log_metrics(metrics, step + 1, prefix="train")
        logger.log_metrics(timing_metrics, step + 1, prefix="timing/train")

    # ------------------------------------------------------------------
    # Shared helpers
    # ------------------------------------------------------------------
    def _should_use_async_rollouts(self) -> bool:
        generation_config = self.master_config["policy"].get("generation")
        if generation_config is None:
            return False
        backend = generation_config.get("backend", "")
        if backend not in ["vllm", "vllm_http"]:
            return False
        vllm_cfg = generation_config.get("vllm_cfg", {})
        return vllm_cfg.get("async_engine", False)

    def _refit_policy_generation(
        self,
        policy: ColocatablePolicyInterface,
        policy_generation: GenerationInterface,
        colocated_inference: bool,
        _refit_buffer_size_gb: Optional[int] = None,
        timer: Optional[Timer] = None,
    ) -> None:
        if colocated_inference:
            policy.offload_before_refit()
            policy_generation.prepare_for_generation(tags=["weights"])

        timer_context = (
            timer.time("prepare_for_generation/transfer_and_update_weights")
            if timer is not None
            else nullcontext()
        )
        with timer_context:
            update_success = False
            if colocated_inference:
                grouped_param_keys = policy.prepare_weights_for_ipc(
                    _refit_buffer_size_gb=_refit_buffer_size_gb
                )
                total_num_keys = sum(len(keys) for keys in grouped_param_keys)
                print(
                    f"[Refit] Split {total_num_keys} keys into {len(grouped_param_keys)} groups"
                )
                for keys in grouped_param_keys:
                    ipc_handles = policy.get_weights_ipc_handles(keys)
                    update_success = (
                        policy_generation.update_weights_from_ipc_handles(
                            ipc_handles
                        )
                    )
                    if not update_success:
                        break
            else:
                futures_train = policy.broadcast_weights_for_collective()
                futures_inference = (
                    policy_generation.update_weights_from_collective()
                )
                self._wait_on_futures(futures_train)
                results = self._wait_on_futures(futures_inference)
                update_success = all(
                    result for result in results if result is not None
                )

            if not update_success:
                error_tag = "cuda-ipc" if colocated_inference else "nccl"
                error_message = (
                    "❌ Error: Updating weights for the generation policy failed during refit.\n"
                    f"This often indicates an issue with {error_tag} or "
                    "a problem within the generation backend (e.g., vLLM worker).\n"
                )
                raise RuntimeError(error_message)

        if colocated_inference:
            policy.offload_after_refit()
            policy_generation.prepare_for_generation(tags=["kv_cache"])

    def _validate(
        self,
        policy_generation: GenerationInterface,
        val_dataloader: Optional[StatefulDataLoader],
        val_task_to_env: Optional[dict[str, EnvironmentInterface]],
        step: int,
    ) -> tuple[dict[str, Any], dict[str, Any]]:
        if val_dataloader is None:
            print("  ⚠️ No validation dataloader provided, skipping validation")
            return {}, {}

        timer = Timer()
        with timer.time("total_validation_time"):
            print(f"▶ Starting validation at step {step}...")

            total_rewards: list[float] = []
            total_lengths: list[float] = []
            all_message_logs: list[list[dict[str, Any]]] = []

            max_batches = (
                self.master_config["grpo"]["max_val_samples"]
                // self.master_config["grpo"]["val_batch_size"]
            )
            for batch_idx, val_batch in enumerate(val_dataloader):
                if batch_idx >= max_batches:
                    break

                if self._should_use_async_rollouts():
                    (
                        val_batch,
                        gen_metrics,
                    ) = run_async_multi_turn_rollout(
                        policy_generation,
                        val_batch,
                        self.tokenizer,
                        val_task_to_env,
                        max_seq_len=self.master_config["policy"][
                            "max_total_sequence_length"
                        ],
                        max_rollout_turns=self.master_config["grpo"].get(
                            "max_rollout_turns", 999999
                        ),
                        greedy=False,
                    )
                else:
                    val_batch, gen_metrics = run_multi_turn_rollout(
                        policy_generation,
                        val_batch,
                        self.tokenizer,
                        val_task_to_env,
                        max_seq_len=self.master_config["policy"][
                            "max_total_sequence_length"
                        ],
                        max_rollout_turns=self.master_config["grpo"].get(
                            "max_rollout_turns", 999999
                        ),
                        greedy=False,
                    )
                rewards = val_batch["total_reward"]

                total_rewards.extend(rewards.tolist())
                total_lengths.append(gen_metrics["mean_gen_tokens_per_sample"])

                to_env = [
                    get_keys_from_message_log(
                        val_batch["message_log"][i],
                        ["role", "content", "tool_calls", "tool_call_id"],
                    )
                    for i in range(len(val_batch["message_log"]))
                ]
                all_message_logs.extend(to_env)

            accuracy = sum(total_rewards) / len(total_rewards)
            avg_length = sum(total_lengths) / len(total_lengths)

            val_metrics = {
                "accuracy": accuracy,
                "avg_length": avg_length,
            }

            try:
                print_message_log_samples(
                    all_message_logs,
                    total_rewards,
                    num_samples=min(
                        self.master_config["logger"]["num_val_samples_to_print"],
                        len(all_message_logs),
                    ),
                    step=step,
                )
            except Exception as exc:  # pylint: disable=broad-except
                print(f"\n  ⚠️ Error displaying message samples: {exc}")
                print("  ⚠️ Continuing validation without displaying samples...")

        timing_metrics = timer.get_timing_metrics(reduction_op="sum")
        validation_time = timing_metrics.get("total_validation_time", 0)

        print("\n📊 Validation Results:")
        print(f"    • Accuracy: {accuracy:.4f}")
        print(f"    • Average response length: {avg_length:.1f} tokens")
        print(f"    • Samples processed: {len(total_rewards)}")

        print("\n  ⏱️  Validation Timing:")
        print(f"    • Total validation time: {validation_time:.2f}s")

        timer.reset()

        return val_metrics, timing_metrics

    @staticmethod
    def _wait_on_futures(futures: list[Any]) -> list[Any]:
        results: list[Any] = []
        for fut in futures:
            try:
                from ray._raylet import ObjectRef as _ObjectRef  # type: ignore

                is_obj_ref = isinstance(fut, _ObjectRef)
            except Exception:
                is_obj_ref = False

            if is_obj_ref:
                results.append(ray.get(fut))
                continue

            result_method = getattr(fut, "result", None)
            if callable(result_method):
                results.append(result_method())
                continue

            results.append(ray.get(fut))

        return results


# ===============================================================================
# Backwards-compatible module-level API
# ===============================================================================


def setup(
    master_config: MasterConfig,
    tokenizer: TokenizerType,
    dataset: AllTaskProcessedDataset,
    val_dataset: Optional[AllTaskProcessedDataset],
) -> tuple[
    ColocatablePolicyInterface,
    Optional[GenerationInterface],
    tuple[RayVirtualCluster, RayVirtualCluster],
    StatefulDataLoader,
    Optional[StatefulDataLoader],
    ClippedPGLossFn,
    Logger,
    CheckpointManager,
    GRPOSaveState,
    MasterConfig,
]:
    """Retained for backward compatibility; use ``GRPOTrainer.setup`` instead."""

    trainer = GRPOTrainer(master_config, tokenizer)
    return trainer.setup(dataset, val_dataset)


def grpo_train(
    policy: ColocatablePolicyInterface,
    policy_generation: Optional[GenerationInterface],
    dataloader: StatefulDataLoader,
    val_dataloader: Optional[StatefulDataLoader],
    tokenizer: TokenizerType,
    loss_fn: LossFunction,
    task_to_env: dict[str, EnvironmentInterface],
    val_task_to_env: Optional[dict[str, EnvironmentInterface]],
    logger: Logger,
    checkpointer: CheckpointManager,
    grpo_save_state: GRPOSaveState,
    master_config: MasterConfig,
) -> None:
    """Retained for backward compatibility; use ``GRPOTrainer.train`` instead."""

    trainer = GRPOTrainer(master_config, tokenizer)
    trainer.train(
        policy=policy,
        policy_generation=policy_generation,
        dataloader=dataloader,
        val_dataloader=val_dataloader,
        loss_fn=loss_fn,
        task_to_env=task_to_env,
        val_task_to_env=val_task_to_env,
        logger=logger,
        checkpointer=checkpointer,
        grpo_save_state=grpo_save_state,
    )<|MERGE_RESOLUTION|>--- conflicted
+++ resolved
@@ -760,51 +760,49 @@
             else:
                 policy_generation.prepare_for_generation()
 
-        with timer.time("generation"):
-            if "vf" in self.master_config["env"]:
-                repeated_batch, rollout_metrics = run_vf_rollouts(
-                    policy_generation=policy_generation,
-                    input_batch=repeated_batch,
-                    tokenizer=self.tokenizer,
-<<<<<<< HEAD
-                    vf_semaphore=self.master_config["env"]["vf"].get("generation_semaphore", None),
-=======
->>>>>>> 8bee2f8d
-                    max_seq_len=self.master_config["policy"][
-                        "max_total_sequence_length"
-                    ],
-                    max_new_tokens=self.master_config["policy"]["generation"][
-                        "max_new_tokens"
-                    ],
-                    task_to_env=task_to_env,
-                    grpo_gids=repeated_batch["idx"],
-                    greedy=False,
-                )
-            elif self._should_use_async_rollouts():
-                repeated_batch, rollout_metrics = run_async_multi_turn_rollout(
-                    policy_generation=policy_generation,
-                    input_batch=repeated_batch,
-                    tokenizer=self.tokenizer,
-                    task_to_env=task_to_env,
-                    max_seq_len=self.master_config["policy"][
-                        "max_total_sequence_length"
-                    ],
-                    max_rollout_turns=max_rollout_turns,
-                    greedy=False,
-                )
-            else:
-                repeated_batch, rollout_metrics = run_multi_turn_rollout(
-                    policy_generation=policy_generation,
-                    input_batch=repeated_batch,
-                    tokenizer=self.tokenizer,
-                    task_to_env=task_to_env,
-                    max_seq_len=self.master_config["policy"][
-                        "max_total_sequence_length"
-                    ],
-                    max_rollout_turns=max_rollout_turns,
-                    greedy=False,
-                )
-            policy_generation.finish_generation()
+            with timer.time("generation"):
+                if "vf" in self.master_config["env"]:
+                    # Use verifiers rollouts
+                    repeated_batch, rollout_metrics = run_vf_rollouts(
+                        policy_generation=policy_generation,
+                        input_batch=repeated_batch,
+                        tokenizer=self.tokenizer,
+                        vf_semaphore=self.master_config["env"]["vf"].get("generation_semaphore", None),
+                        max_seq_len=self.master_config["policy"]["max_total_sequence_length"],
+                        max_new_tokens=self.master_config["policy"]["generation"]["max_new_tokens"],
+                        task_to_env=task_to_env,
+                        grpo_gids=repeated_batch["idx"],
+                        greedy=False,
+                    )
+                elif self._should_use_async_rollouts(self.master_config):
+                    # Use async rollouts if vLLM async engine is enabled
+                    (
+                        repeated_batch,
+                        rollout_metrics,
+                    ) = run_async_multi_turn_rollout(
+                        policy_generation=policy_generation,
+                        input_batch=repeated_batch,
+                        tokenizer=self.tokenizer,
+                        task_to_env=task_to_env,
+                        max_seq_len=self.master_config["policy"][
+                            "max_total_sequence_length"
+                        ],
+                        max_rollout_turns=max_rollout_turns,
+                        greedy=False,
+                    )
+                else:
+                    repeated_batch, rollout_metrics = run_multi_turn_rollout(
+                        policy_generation=policy_generation,
+                        input_batch=repeated_batch,
+                        tokenizer=self.tokenizer,
+                        task_to_env=task_to_env,
+                        max_seq_len=self.master_config["policy"][
+                            "max_total_sequence_length"
+                        ],
+                        max_rollout_turns=max_rollout_turns,
+                        greedy=False,
+                    )
+                policy_generation.finish_generation()
 
         return repeated_batch, rollout_metrics, policy_generation_stale
 
